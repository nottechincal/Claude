--- conflicted
+++ resolved
@@ -717,11 +717,7 @@
     "kebab plus can": "Kebab & Soft Drink Can",
     "kebab and drink": "Kebab & Soft Drink Can",
     "kebab with drink": "Kebab & Soft Drink Can",
-<<<<<<< HEAD
     "goslan": "gozleme",
-=======
-	"goslan": "gozleme",
->>>>>>> e51971bd
     "goslingi": "gozleme",
     "gozlem": "gozleme",
     "gozlemi": "gozleme",
